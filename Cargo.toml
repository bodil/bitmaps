--- conflicted
+++ resolved
@@ -16,10 +16,5 @@
 std = []
 
 [dev-dependencies]
-<<<<<<< HEAD
-proptest = "0.10.1"
-proptest-derive = "0.3.0"
-=======
 proptest = "1.0.0"
-proptest-derive = "0.2.0"
->>>>>>> 032ad81a
+proptest-derive = "0.3.0"